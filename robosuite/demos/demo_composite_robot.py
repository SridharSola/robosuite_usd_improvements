import argparse
import time
from typing import Dict, List, Union

import numpy as np

import robosuite as suite
from robosuite.controllers import load_composite_controller_config
from robosuite.robots import ROBOT_CLASS_MAPPING
from robosuite.utils.robot_composition_utils import create_composite_robot


def create_and_test_env(
    env: str,
    robots: Union[str, List[str]],
    controller_config: Dict,
    headless: bool = False,
    max_fr: int = None,
):

    config = {
        "env_name": env,
        "robots": robots,
        "controller_configs": controller_config,
    }

    env = suite.make(
        **config,
        has_renderer=not headless,
        has_offscreen_renderer=headless,
        ignore_done=True,
        use_camera_obs=False,
        reward_shaping=True,
        control_freq=20,
    )
    env.reset()
    low, high = env.action_spec
    low = np.clip(low, -1, 1)
    high = np.clip(high, -1, 1)

    # Runs a few steps of the simulation as a sanity check
    for i in range(100):
        start = time.time()

        action = np.random.uniform(low, high)
        obs, reward, done, _ = env.step(action)

        # limit frame rate if necessary
        if max_fr is not None:
            elapsed = time.time() - start
            diff = 1 / max_fr - elapsed
            if diff > 0:
                time.sleep(diff)

    env.close()


if __name__ == "__main__":

    parser = argparse.ArgumentParser()

    parser.add_argument("--robot", type=str, required=True)
    parser.add_argument("--base", type=str, default=None)
    parser.add_argument("--grippers", nargs="+", type=str, default=["PandaGripper"])
    parser.add_argument("--env", type=str, default="Lift")
    parser.add_argument("--headless", action="store_true")
    parser.add_argument(
<<<<<<< HEAD
        "--max_fr", default=25, type=int, help="sleep when simluation runs faster than specified frame rate"
=======
        "--max_fr",
        default=20,
        type=int,
        help="Sleep when simluation runs faster than specified frame rate; 20 fps is real time.",
>>>>>>> 7a1f291b
    )

    args = parser.parse_args()

    if args.robot not in ROBOT_CLASS_MAPPING:
        raise ValueError(f"Robot {args.robot} not found in ROBOT_CLASS_MAPPING \n" f"{ROBOT_CLASS_MAPPING.keys()}")

    name = f"Custom{args.robot}"
    create_composite_robot(name, base=args.base, robot=args.robot, grippers=args.grippers)
    controller_config = load_composite_controller_config(controller="BASIC", robot=name)

    create_and_test_env(
        env="Lift", robots=name, controller_config=controller_config, headless=args.headless, max_fr=args.max_fr
    )<|MERGE_RESOLUTION|>--- conflicted
+++ resolved
@@ -65,14 +65,10 @@
     parser.add_argument("--env", type=str, default="Lift")
     parser.add_argument("--headless", action="store_true")
     parser.add_argument(
-<<<<<<< HEAD
-        "--max_fr", default=25, type=int, help="sleep when simluation runs faster than specified frame rate"
-=======
         "--max_fr",
         default=20,
         type=int,
         help="Sleep when simluation runs faster than specified frame rate; 20 fps is real time.",
->>>>>>> 7a1f291b
     )
 
     args = parser.parse_args()
